--- conflicted
+++ resolved
@@ -504,7 +504,7 @@
 		return nil, reqErr
 	}
 
-	hr.logRequest(req.URL)
+	hr.logRequest()
 
 	if hr.mockHandler != nil {
 		didMockResponse, mockedMeta, mockedResponse, mockedResponseErr := hr.mockHandler(hr.Verb, req.URL)
@@ -533,10 +533,6 @@
 		client.Timeout = hr.Timeout
 	}
 
-<<<<<<< HEAD
-	hr.logRequest()
-=======
->>>>>>> d8996d14
 	res, resErr := client.Do(req)
 	return res, exception.Wrap(resErr)
 }
